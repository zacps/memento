--- conflicted
+++ resolved
@@ -1,4 +1,3 @@
-<<<<<<< HEAD
 """
 Contains `Memento`, the main entry point of MEMENTO.
 """
@@ -7,15 +6,17 @@
 import logging
 import os
 from datetime import datetime
-from typing import Callable, List, Optional
+from typing import Callable, List, Optional, Dict, Any, cast
+from networkx import DiGraph, is_directed_acyclic_graph, topological_sort  # type: ignore
 
 import cloudpickle
 
+from memento.notifications import NotificationProvider, DefaultNotificationProvider
 from memento.parallel import TaskManager, delayed
 from memento.caching import FileSystemCacheProvider, CacheProvider
-from memento.configurations import configurations, Config
+from memento.configurations import generate_configurations, Config
 from memento.task_interface import Context, Result, FileSystemCheckpointing
-from memento.exceptions import CacheMiss
+from memento.exceptions import CacheMiss, CyclicDependency
 
 logger = logging.getLogger(__name__)
 
@@ -26,11 +27,99 @@
     configuration matrix and retrieve results from your experiments.
     """
 
-    def __init__(self, func: Callable):
+    def __init__(
+        self, func: Callable, notification_provider: NotificationProvider = None
+    ):
         """
         :param func: Your experiment code. This will be called with an experiment configuration.
+        :param notification_provider: Notification provider to use. If not specified, no
+            notifications will be emitted.
         """
         self.func = func
+        self._notification_provider = (
+            notification_provider or DefaultNotificationProvider()
+        )
+        self._matrices: List[dict] = []
+
+    def add_matrix(self, matrix: dict):
+        """
+        Adds a configuration matrix.
+
+        :param matrix: A configuration matrix
+        """
+        self._matrices.append(matrix)
+
+    def _get_execution_order(self):
+        # Construct graph representation of matrices
+
+        graph_edges = []
+
+        for matrix in self._matrices:
+            for dependency in matrix["dependencies"]:
+                graph_edges.append(tuple([matrix["id"], dependency]))
+
+        graph = DiGraph()
+        graph.add_edges_from(graph_edges)
+        graph.add_nodes_from(matrix["id"] for matrix in self._matrices)
+
+        # Validate graph
+
+        if not is_directed_acyclic_graph(graph):
+            raise CyclicDependency()
+
+        # Get execution order via a topological sort
+        id_matrix_map = {matrix["id"]: matrix for matrix in self._matrices}
+        matrices = [id_matrix_map[id_] for id_ in list(topological_sort(graph))[::-1]]
+        return matrices
+
+    def run_all(self, **kwargs) -> Optional[Dict[Any, Optional[List[Result]]]]:
+        """
+        Runs this object's configuration matrices and returns their results.
+
+        :param kwargs: keyword arguments to Memento.run
+        """
+        matrices = self._get_execution_order()
+
+        n_matrices = len(matrices)
+
+        results: Dict[Any, Optional[List[Result]]] = {
+            matrix["id"]: None for matrix in matrices
+        }
+
+        # Run each matrix
+        for i in range(n_matrices):
+            matrix = matrices[i]
+
+            if kwargs.get("dry_run"):
+                configs = generate_configurations(matrix)
+
+                logger.info("Running configurations for matrix '%s':", matrix["id"])
+                for config in configs:
+                    logger.info("  %s", config)
+
+                if i == n_matrices - 1:
+                    logger.info("Exiting due to dry run")
+                    return None
+
+                inners = list(configs)
+            else:
+                results[matrix["id"]] = self.run(
+                    matrix, **kwargs, notify_on_complete=False
+                )
+
+                if i == n_matrices - 1:
+                    break
+
+                inners = [result.inner for result in cast(List, results[matrix["id"]])]
+
+            # Update all matrices that depend on the matrix that was just run
+            for mat in matrices[i + 1 :]:
+                if matrix["id"] in mat["dependencies"]:
+                    mat["parameters"][str(matrix["id"])] = inners
+
+        self._notification_provider.all_tasks_completed()
+
+        return results
 
     def run(  # pylint: disable=too-many-arguments, too-many-locals
         self,
@@ -39,6 +128,7 @@
         force_run: bool = False,
         force_cache: bool = False,
         cache_path: str = None,
+        notify_on_complete: bool = True,
     ) -> Optional[List[Result]]:
         """
         Run a configuration matrix and return it's results.
@@ -50,10 +140,12 @@
             cache
         :param cache_path: Path to save results. This defaults to the current working directory and
             can also be specified using ``MEMENTO_CACHE_PATH``.
+        :param notify_on_complete: If true, a notification will be triggered when all tasks have
+            been run.
         :returns: A list of results from your experiments.
         """
 
-        configs = configurations(matrix)
+        configs = generate_configurations(matrix)
 
         logger.info("Running configurations:")
         for config in configs:
@@ -76,7 +168,10 @@
             filepath=(cache_path or "memento.sqlite"),
             key=_key_provider,
         )
-        manager = TaskManager()
+        manager = TaskManager(
+            notification_provider=self._notification_provider,
+            notify_on_complete=notify_on_complete,
+        )
 
         # Run tasks for which we have no cached result
         ran = []
@@ -148,252 +243,4 @@
 
 def _key_provider(func: Callable, config: Config):
     # The default behaviour caches on all arguments, including the config object.
-    return cloudpickle.dumps({"function": func, "args": [config]})
-=======
-"""
-Contains `Memento`, the main entry point of MEMENTO.
-"""
-
-import functools
-import logging
-import os
-from datetime import datetime
-from typing import Callable, List, Optional, Dict, Any, cast
-from networkx import DiGraph, is_directed_acyclic_graph, topological_sort  # type: ignore
-
-import cloudpickle
-
-from memento.notifications import NotificationProvider, DefaultNotificationProvider
-from memento.parallel import TaskManager, delayed
-from memento.caching import FileSystemCacheProvider, CacheProvider
-from memento.configurations import generate_configurations, Config
-from memento.task_interface import Context, Result, FileSystemCheckpointing
-from memento.exceptions import CacheMiss, CyclicDependency
-
-logger = logging.getLogger(__name__)
-
-
-class Memento:
-    """
-    The main class of MEMENTO. This is the 'front end' of MEMENTO with which you can run a
-    configuration matrix and retrieve results from your experiments.
-    """
-
-    def __init__(
-        self, func: Callable, notification_provider: NotificationProvider = None
-    ):
-        """
-        :param func: Your experiment code. This will be called with an experiment configuration.
-        :param notification_provider: Notification provider to use. If not specified, no
-            notifications will be emitted.
-        """
-        self.func = func
-        self._notification_provider = (
-            notification_provider or DefaultNotificationProvider()
-        )
-        self._matrices: List[dict] = []
-
-    def add_matrix(self, matrix: dict):
-        """
-        Adds a configuration matrix.
-
-        :param matrix: A configuration matrix
-        """
-        self._matrices.append(matrix)
-
-    def _get_execution_order(self):
-        # Construct graph representation of matrices
-
-        graph_edges = []
-
-        for matrix in self._matrices:
-            for dependency in matrix["dependencies"]:
-                graph_edges.append(tuple([matrix["id"], dependency]))
-
-        graph = DiGraph()
-        graph.add_edges_from(graph_edges)
-        graph.add_nodes_from(matrix["id"] for matrix in self._matrices)
-
-        # Validate graph
-
-        if not is_directed_acyclic_graph(graph):
-            raise CyclicDependency()
-
-        # Get execution order via a topological sort
-        id_matrix_map = {matrix["id"]: matrix for matrix in self._matrices}
-        matrices = [id_matrix_map[id_] for id_ in list(topological_sort(graph))[::-1]]
-        return matrices
-
-    def run_all(self, **kwargs) -> Optional[Dict[Any, Optional[List[Result]]]]:
-        """
-        Runs this object's configuration matrices and returns their results.
-
-        :param kwargs: keyword arguments to Memento.run
-        """
-        matrices = self._get_execution_order()
-
-        n_matrices = len(matrices)
-
-        results: Dict[Any, Optional[List[Result]]] = {
-            matrix["id"]: None for matrix in matrices
-        }
-
-        # Run each matrix
-        for i in range(n_matrices):
-            matrix = matrices[i]
-
-            if kwargs.get("dry_run"):
-                configs = generate_configurations(matrix)
-
-                logger.info("Running configurations for matrix '%s':", matrix["id"])
-                for config in configs:
-                    logger.info("  %s", config)
-
-                if i == n_matrices - 1:
-                    logger.info("Exiting due to dry run")
-                    return None
-
-                inners = list(configs)
-            else:
-                results[matrix["id"]] = self.run(
-                    matrix, **kwargs, notify_on_complete=False
-                )
-
-                if i == n_matrices - 1:
-                    break
-
-                inners = [result.inner for result in cast(List, results[matrix["id"]])]
-
-            # Update all matrices that depend on the matrix that was just run
-            for mat in matrices[i + 1 :]:
-                if matrix["id"] in mat["dependencies"]:
-                    mat["parameters"][str(matrix["id"])] = inners
-
-        self._notification_provider.all_tasks_completed()
-
-        return results
-
-    def run(  # pylint: disable=too-many-arguments, too-many-locals
-        self,
-        matrix: dict,
-        dry_run: bool = False,
-        force_run: bool = False,
-        force_cache: bool = False,
-        cache_path: str = None,
-        notify_on_complete: bool = True,
-    ) -> Optional[List[Result]]:
-        """
-        Run a configuration matrix and return it's results.
-
-        :param matrix: A configuration matrix
-        :param dry_run: Do not actually run experiments, just log what would be run
-        :param force_run: Ignore the cache and re-run all experiments
-        :param force_cache: Raise ``exceptions.CacheMiss`` if an experiment is not found in the
-            cache
-        :param cache_path: Path to save results. This defaults to the current working directory and
-            can also be specified using ``MEMENTO_CACHE_PATH``.
-        :param notify_on_complete: If true, a notification will be triggered when all tasks have
-            been run.
-        :returns: A list of results from your experiments.
-        """
-
-        configs = generate_configurations(matrix)
-
-        logger.info("Running configurations:")
-        for config in configs:
-            logger.info("  %s", config)
-
-        if dry_run:
-            logger.info("Exiting due to dry run")
-            return None
-
-        cache_provider = FileSystemCacheProvider(
-            filepath=(
-                cache_path
-                or os.environ.get("MEMENTO_CACHE_PATH", None)
-                or "memento.sqlite"
-            ),
-            key_provider=_key_provider,
-        )
-
-        checkpoint_provider = FileSystemCheckpointing(
-            filepath=(cache_path or "memento.sqlite"),
-            key=_key_provider,
-        )
-        manager = TaskManager(
-            notification_provider=self._notification_provider,
-            notify_on_complete=notify_on_complete,
-        )
-
-        # Run tasks for which we have no cached result
-        ran = []
-        for config in configs:
-            key = _key_provider(self.func, config)
-            if not cache_provider.contains(key) or force_run:
-                if force_cache:
-                    raise CacheMiss(config)
-                context = Context(key, checkpoint_provider)
-                manager.add_task(
-                    delayed(_wrapper(self.func))(context, config, cache_provider)
-                )
-                ran.append(config)
-
-        manager.run()
-
-        results = [
-            cache_provider.get(_key_provider(self.func, config)) for config in configs
-        ]
-
-        for config in configs:
-            checkpoint_provider.remove(_key_provider(self.func, config))
-
-        for result in results:
-            if result.config in ran:
-                result.was_cached = False
-
-        logger.info(
-            "%s/%s results retrieved from cache",
-            len(configs) - len(ran),
-            len(configs),
-        )
-
-        return results
-
-
-def _wrapper(func: Callable) -> Callable:
-    """
-    Wrapper which runs in the task thread. This is responsible for collecting performance metrics
-    and writing to the cache.
-    """
-
-    @functools.wraps(func)
-    def inner(
-        context: Context, config: Config, cache_provider: CacheProvider
-    ) -> Result:
-        start_time = datetime.now()
-
-        inner = func(context, config)
-
-        runtime = datetime.now() - start_time
-
-        result = Result(
-            config,
-            inner,
-            None,
-            start_time=start_time,
-            runtime=runtime,
-            cpu_time=None,
-            memory=None,
-            was_cached=True,
-        )
-        cache_provider.set(context.key, result)
-        context.checkpoint(result)
-        return result
-
-    return inner
-
-
-def _key_provider(func: Callable, config: Config):
-    # The default behaviour caches on all arguments, including the config object.
-    return cloudpickle.dumps({"function": func, "args": [config]})
->>>>>>> 4bbc8f0a
+    return cloudpickle.dumps({"function": func, "args": [config]})