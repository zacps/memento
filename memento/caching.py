"""
Contains classes for implementing caching of functions.
"""
import os
import sqlite3
import tempfile
import logging
from abc import ABC, abstractmethod
from typing import Callable
import cloudpickle


logger = logging.getLogger(__name__)


class CacheProvider(ABC):
    """
    Abstract base class for implementing a cache provider, allowing different forms of caching.

    Provides the interface that all cache providers must adhere to.

    Must be used as the parent class of a cache provider class.

    ..
        class CustomCacheProvider(CacheProvider):
    """

    def __getitem__(self, key: str):
        return self.get(key)

    def __setitem__(self, key: str, item):
        return self.set(key, item)

    def __contains__(self, key: str):
        return self.contains(key)

    @abstractmethod
    def __str__(self) -> str:
        """
        Creates a human-readable string of the cache.

        :return: A string representing the cache.
        """

    @abstractmethod
    def get(self, key: str):
        """
        Gets the item in the cache specified by the key.

        :param key: Used to get the item from the cache.
        :returns: The item in the cache, if it exists.
        :raise KeyError: When the key is not in the cache.
        """

    @abstractmethod
    def set(self, key: str, item) -> None:
        """
        Puts the item in the cache, at the specified key.

        :param key: The location for the item in the cache.
        :param item: The item to be cached.
        :returns: Nothing.
        """

    @abstractmethod
    def contains(self, key: str) -> bool:
        """
        Checks whether a key is already in the cache.

        :param key: The key to check.
        :returns: True if it exists, False otherwise.
        """

    @abstractmethod
    def make_key(self, func: Callable, *args, **kwargs) -> str:
        """
        Generates a key to be used in caching.

        :param func: The function to be cached.
        :param args: Arguments to the function to be cached.
        :param kwargs: Keyword arguments to the function to be cached.
        :returns: True if it exists, False otherwise.
        """


class MemoryCacheProvider(CacheProvider):
    """
    An in-memory cache provider. Uses a dictionary for underlying storage.
    """

    def __init__(self, initial_cache: dict = None, key_provider: Callable = None):
        """
        Creates a cache provider that uses memory for caching.

        :param initial_cache: Optional initial cache, defaults to an empty dictionary.
        """
        self._cache = initial_cache or {}

        self._key_provider = key_provider or default_key_provider

    def __str__(self):
        return str(self._cache)

    def get(self, key: str):
        return self._cache[key]

    def set(self, key: str, item) -> None:
        self._cache[key] = item

    def contains(self, key: str) -> bool:
        return self._cache.get(key, False) is not False

    def make_key(self, func: Callable, *args, **kwargs) -> str:
        return self._key_provider(func, *args, **kwargs)


class FileSystemCacheProvider(CacheProvider):
    """
    A filesystem caching provider. Uses SQLITE3 to write to a database file on disk.
    """

    def __init__(
        self,
        connection: sqlite3.Connection = None,
        filepath: str = None,
        key_provider: Callable = None,
        table_name: str = None,
    ):
        """
        Creates a FileSystemCacheProvider, optionally using a DB connection or filepath.
        :param connection: A sqlite3 DB connection to use. Supplying this breaks parallelization.
        :param filepath: A filepath to use for the database file (relative or absolute).
        """
        self._connection = connection  # if none is handled elsewhere
        # use a temporary file (in appropriate tmp dir) if no file provided
        self._filepath = os.path.abspath(
            filepath or tempfile.NamedTemporaryFile(suffix="_memento.cache").name
        )
        self._table_name = table_name or "cache"

        self._sqlite_timestamp = "(julianday('now') - 2440587.5)*86400.0"
<<<<<<< HEAD
        self._sql_select = "SELECT value FROM cache WHERE key = ?"
        self._sql_insert = "INSERT OR REPLACE INTO cache(key,value) VALUES(?,?)"
        self._sql_debug_key_list = "SELECT key FROM cache"
=======
        self._sql_select = f"SELECT value FROM {self._table_name} WHERE key = ?"
        self._sql_insert = (
            f"INSERT OR REPLACE INTO {self._table_name}(key,value) VALUES(?,?)"
        )
>>>>>>> 7ea273e1

        self._key_provider = key_provider or default_key_provider

        self._setup_database()

    def _setup_database(self) -> None:
        """
        Sets up the database, creating a "cache" table, with a key, value, and timestamp column.
        :return: Nothing.
        """
        with self as database:
            database.execute(
                f"""
                CREATE TABLE IF NOT EXISTS {self._table_name} (
                    key BINARY PRIMARY KEY,
                    ts REAL NOT NULL DEFAULT ({self._sqlite_timestamp}),
                    value BLOB NOT NULL
                )
            """
            )

    def __enter__(self) -> sqlite3.Connection:
        """
        Used to connect to the underlying database safely, handling setup and teardown.

        Runs at the beginning of a `with _ as _` block
        ...
            with file_system_caching_object as database:
                database.execute("some SQL")

        :return: A sqlite3 Connection object, representing a database connection.
        """
        return self._connection or sqlite3.Connection(
            self._filepath, isolation_level="DEFERRED"
        )

    def __exit__(self, exc_type, exc_val, exc_tb) -> None:
        """
        Run at the end of the `with _ as _` block
        ...
            with file_system_caching_object as database:
                database.execute("some SQL")

        :return: Nothing.
        """

    def __str__(self) -> str:
        return f"Filesystem cache, using {self._connection or self._filepath}"

    def get(self, key: str):
        with self as database:
            rows = database.execute(self._sql_select, (key,)).fetchall()
            if rows:
                return cloudpickle.loads(rows[0][0])

            raise KeyError(f"Key '{key}' not in cache")

    def set(self, key: str, item) -> None:
        with self as database:
            database.execute(self._sql_insert, (key, cloudpickle.dumps(item)))
            database.commit()

    def contains(self, key: str) -> bool:
        try:
            self.get(key)
            return True
        except KeyError:
            return False

    def make_key(self, func: Callable, *args, **kwargs) -> str:
        return self._key_provider(func, *args, **kwargs)


class Cache:
    """
    A higher order function that caches another, underlying function.
    """

    def __init__(self, func: Callable, cache_provider: CacheProvider = None):
        """
        Create the Cache object.

        Usage can be one of the following:

        ..
            @Cache
            def underlying_function():
                pass

            cached_function = Cache(underlying_function)

        :param func: The function to be cached.
        :param cache_provider: The cache provider, defaults to FileSystemCacheProvider
        """
        self._func = func
        if cache_provider is None:
            cache_provider = FileSystemCacheProvider()
        self._cache_provider = cache_provider

    def __call__(
        self, *args, force_cache: bool = False, force_run: bool = False, **kwargs
    ):
        """
        Method called when the cached function is called.

        ..
            @Cache
            def underlying_func():
                pass
            cached_func = Cache(underlying_func)

            underlying_func()
            cached_func()

        :param args: Arguments to the underlying function.
        :param force_cache: Attempt to retrieve cached results, raising
        ``KeyError`` if they do not exist
        :param force_run: Run the function, ignoring any cached values
        :param kwargs: Keyword arguments to the underlying function.
        :return: The (cached) result of the underlying function.
        """
        key = self._cache_provider.make_key(self._func, *args, **kwargs)

        try:
            if force_run:
                raise KeyError("cache ignored due to force_run")
            return self._cache_provider.get(key)
        except KeyError as ex:
            if force_cache:
                raise ex
            value = self._func(*args, **kwargs)  # execute the function, with arguments
            self._cache_provider.set(key, value)
            return value

    def __str__(self):
        """
        Creates a human-readable string of the cache and cached function.

        :return: A string representing the cached function.
        """
        return f"Cached function object: func: {self._func}, cache: {str(self._cache_provider)}"


def default_key_provider(func: Callable, *args, **kwargs) -> str:
    """
    Default cache key function. This uses cloudpickle to hash the function and all arguments.
    """
    return cloudpickle.dumps({"function": func, "args": args, "kwargs": kwargs})<|MERGE_RESOLUTION|>--- conflicted
+++ resolved
@@ -124,7 +124,6 @@
         connection: sqlite3.Connection = None,
         filepath: str = None,
         key_provider: Callable = None,
-        table_name: str = None,
     ):
         """
         Creates a FileSystemCacheProvider, optionally using a DB connection or filepath.
@@ -136,19 +135,12 @@
         self._filepath = os.path.abspath(
             filepath or tempfile.NamedTemporaryFile(suffix="_memento.cache").name
         )
-        self._table_name = table_name or "cache"
 
         self._sqlite_timestamp = "(julianday('now') - 2440587.5)*86400.0"
-<<<<<<< HEAD
+
         self._sql_select = "SELECT value FROM cache WHERE key = ?"
         self._sql_insert = "INSERT OR REPLACE INTO cache(key,value) VALUES(?,?)"
         self._sql_debug_key_list = "SELECT key FROM cache"
-=======
-        self._sql_select = f"SELECT value FROM {self._table_name} WHERE key = ?"
-        self._sql_insert = (
-            f"INSERT OR REPLACE INTO {self._table_name}(key,value) VALUES(?,?)"
-        )
->>>>>>> 7ea273e1
 
         self._key_provider = key_provider or default_key_provider
 
@@ -162,7 +154,7 @@
         with self as database:
             database.execute(
                 f"""
-                CREATE TABLE IF NOT EXISTS {self._table_name} (
+                CREATE TABLE IF NOT EXISTS cache (
                     key BINARY PRIMARY KEY,
                     ts REAL NOT NULL DEFAULT ({self._sqlite_timestamp}),
                     value BLOB NOT NULL
