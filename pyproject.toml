--- conflicted
+++ resolved
@@ -1,4 +1,3 @@
-<<<<<<< HEAD
 [tool.poetry]
 name = "memento"
 version = "0.1.0"
@@ -11,39 +10,6 @@
 cloudpickle = "^1.6.0"
 pandas = ">= 0.23.0"
 pandas-stubs = "^1.1.0"
-
-[tool.poetry.dev-dependencies]
-black = "^20.8b1"
-pylint = "^2.7.2"
-pytest = "^6.2.2"
-Sphinx = "^3.5.3"
-mypy = "^0.812"
-aiosmtpd = "^1.4.2"
-
-[tool.pylint.miscellaneous]
-# Allow TODO notes
-notes = "FIXME,XXX"
-disable = ["too-many-instance-attributes", "too-few-public-methods"]
-
-[tool.pytest.ini_options]
-markers = [
-    "slow"
-]
-
-[build-system]
-requires = ["poetry-core>=1.0.0"]
-build-backend = "poetry.core.masonry.api"
-=======
-[tool.poetry]
-name = "memento"
-version = "0.1.0"
-description = "A Python library for running computationally expensive experiments"
-authors = ["Zac Pullar-Strecker <zacmps@gmail.com>", "Joshua de Wet", "Liam Scott-Russell <liam.scott.russell@gmail.com>", "Feras Albaroudi", "James Lamberton <j.w.lamberton@outlook.com>", "Nipun Jasti <nipunjasti@gmail.com>"]
-license = "MIT/Apache 2.0"
-
-[tool.poetry.dependencies]
-python = "^3.6"
-cloudpickle = "^1.6.0"
 
 [tool.poetry.dev-dependencies]
 black = "^20.8b1"
@@ -66,5 +32,4 @@
 
 [build-system]
 requires = ["poetry-core>=1.0.0"]
-build-backend = "poetry.core.masonry.api"
->>>>>>> 69a9cc05
+build-backend = "poetry.core.masonry.api"